--- conflicted
+++ resolved
@@ -102,15 +102,6 @@
 
 	return nil
 }
-<<<<<<< HEAD
-func RechargeCreem(referenceId string, customerEmail string, customerName string) (err error) {
-	if referenceId == "" {
-		return errors.New("未提供支付单号")
-	}
-
-	var quota int64
-	topUp := &TopUp{}
-=======
 
 func GetUserTopUps(userId int, pageInfo *common.PageInfo) (topups []*TopUp, total int64, err error) {
 	// Start transaction
@@ -248,60 +239,12 @@
 	if tradeNo == "" {
 		return errors.New("未提供订单号")
 	}
->>>>>>> 78d8d458
 
 	refCol := "`trade_no`"
 	if common.UsingPostgreSQL {
 		refCol = `"trade_no"`
 	}
 
-<<<<<<< HEAD
-	err = DB.Transaction(func(tx *gorm.DB) error {
-		err := tx.Set("gorm:query_option", "FOR UPDATE").Where(refCol+" = ?", referenceId).First(topUp).Error
-		if err != nil {
-			return errors.New("充值订单不存在")
-		}
-
-		if topUp.Status != common.TopUpStatusPending {
-			return errors.New("充值订单状态错误")
-		}
-
-		topUp.CompleteTime = common.GetTimestamp()
-		topUp.Status = common.TopUpStatusSuccess
-		err = tx.Save(topUp).Error
-		if err != nil {
-			return err
-		}
-
-		// Creem 直接使用 Amount 作为充值额度（整数）
-		quota = topUp.Amount
-
-		// 构建更新字段，优先使用邮箱，如果邮箱为空则使用用户名
-		updateFields := map[string]interface{}{
-			"quota": gorm.Expr("quota + ?", quota),
-		}
-
-		// 如果有客户邮箱，尝试更新用户邮箱（仅当用户邮箱为空时）
-		if customerEmail != "" {
-			// 先检查用户当前邮箱是否为空
-			var user User
-			err = tx.Where("id = ?", topUp.UserId).First(&user).Error
-			if err != nil {
-				return err
-			}
-
-			// 如果用户邮箱为空，则更新为支付时使用的邮箱
-			if user.Email == "" {
-				updateFields["email"] = customerEmail
-			}
-		}
-
-		err = tx.Model(&User{}).Where("id = ?", topUp.UserId).Updates(updateFields).Error
-		if err != nil {
-			return err
-		}
-
-=======
 	var userId int
 	var quotaToAdd int
 	var payMoney float64
@@ -351,23 +294,83 @@
 
 		userId = topUp.UserId
 		payMoney = topUp.Money
->>>>>>> 78d8d458
 		return nil
 	})
 
 	if err != nil {
-<<<<<<< HEAD
-		return errors.New("充值失败，" + err.Error())
-	}
-
-	RecordLog(topUp.UserId, LogTypeTopup, fmt.Sprintf("使用Creem充值成功，充值额度: %v，支付金额：%.2f", quota, topUp.Money))
-
-=======
 		return err
 	}
 
 	// 事务外记录日志，避免阻塞
 	RecordLog(userId, LogTypeTopup, fmt.Sprintf("管理员补单成功，充值金额: %v，支付金额：%f", logger.FormatQuota(quotaToAdd), payMoney))
->>>>>>> 78d8d458
+	return nil
+}
+func RechargeCreem(referenceId string, customerEmail string, customerName string) (err error) {
+	if referenceId == "" {
+		return errors.New("未提供支付单号")
+	}
+
+	var quota int64
+	topUp := &TopUp{}
+
+	refCol := "`trade_no`"
+	if common.UsingPostgreSQL {
+		refCol = `"trade_no"`
+	}
+
+	err = DB.Transaction(func(tx *gorm.DB) error {
+		err := tx.Set("gorm:query_option", "FOR UPDATE").Where(refCol+" = ?", referenceId).First(topUp).Error
+		if err != nil {
+			return errors.New("充值订单不存在")
+		}
+
+		if topUp.Status != common.TopUpStatusPending {
+			return errors.New("充值订单状态错误")
+		}
+
+		topUp.CompleteTime = common.GetTimestamp()
+		topUp.Status = common.TopUpStatusSuccess
+		err = tx.Save(topUp).Error
+		if err != nil {
+			return err
+		}
+
+		// Creem 直接使用 Amount 作为充值额度（整数）
+		quota = topUp.Amount
+
+		// 构建更新字段，优先使用邮箱，如果邮箱为空则使用用户名
+		updateFields := map[string]interface{}{
+			"quota": gorm.Expr("quota + ?", quota),
+		}
+
+		// 如果有客户邮箱，尝试更新用户邮箱（仅当用户邮箱为空时）
+		if customerEmail != "" {
+			// 先检查用户当前邮箱是否为空
+			var user User
+			err = tx.Where("id = ?", topUp.UserId).First(&user).Error
+			if err != nil {
+				return err
+			}
+
+			// 如果用户邮箱为空，则更新为支付时使用的邮箱
+			if user.Email == "" {
+				updateFields["email"] = customerEmail
+			}
+		}
+
+		err = tx.Model(&User{}).Where("id = ?", topUp.UserId).Updates(updateFields).Error
+		if err != nil {
+			return err
+		}
+
+		return nil
+	})
+
+	if err != nil {
+		return errors.New("充值失败，" + err.Error())
+	}
+
+	RecordLog(topUp.UserId, LogTypeTopup, fmt.Sprintf("使用Creem充值成功，充值额度: %v，支付金额：%.2f", quota, topUp.Money))
+
 	return nil
 }