/*
Copyright (C) 2025 QuantumNous

This program is free software: you can redistribute it and/or modify
it under the terms of the GNU Affero General Public License as
published by the Free Software Foundation, either version 3 of the
License, or (at your option) any later version.

This program is distributed in the hope that it will be useful,
but WITHOUT ANY WARRANTY; without even the implied warranty of
MERCHANTABILITY or FITNESS FOR A PARTICULAR PURPOSE. See the
GNU Affero General Public License for more details.

You should have received a copy of the GNU Affero General Public License
along with this program. If not, see <https://www.gnu.org/licenses/>.

For commercial licensing, please contact support@quantumnous.com
*/

export const CHANNEL_OPTIONS = [
  { value: 1, color: 'green', label: 'OpenAI' },
  {
    value: 2,
    color: 'light-blue',
    label: 'Midjourney Proxy',
  },
  {
    value: 5,
    color: 'blue',
    label: 'Midjourney Proxy Plus',
  },
  {
    value: 36,
    color: 'purple',
    label: 'Suno API',
  },
  { value: 4, color: 'grey', label: 'Ollama' },
  {
    value: 14,
    color: 'indigo',
    label: 'Anthropic Claude',
  },
  {
    value: 33,
    color: 'indigo',
    label: 'AWS Claude',
  },
  { value: 41, color: 'blue', label: 'Vertex AI' },
  {
    value: 3,
    color: 'teal',
    label: 'Azure OpenAI',
  },
  {
    value: 34,
    color: 'purple',
    label: 'Cohere',
  },
  { value: 39, color: 'grey', label: 'Cloudflare' },
  { value: 43, color: 'blue', label: 'DeepSeek' },
  {
    value: 15,
    color: 'blue',
    label: '百度文心千帆',
  },
  {
    value: 46,
    color: 'blue',
    label: '百度文心千帆V2',
  },
  {
    value: 17,
    color: 'orange',
    label: '阿里通义千问',
  },
  {
    value: 18,
    color: 'blue',
    label: '讯飞星火认知',
  },
  {
    value: 16,
    color: 'violet',
    label: '智谱 ChatGLM（已经弃用，请使用智谱 GLM-4V）',
  },
  {
    value: 26,
    color: 'purple',
    label: '智谱 GLM-4V',
  },
  {
    value: 24,
    color: 'orange',
    label: 'Google Gemini',
  },
  {
    value: 11,
    color: 'orange',
    label: 'Google PaLM2',
  },
  {
    value: 47,
    color: 'blue',
    label: 'Xinference',
  },
  { value: 25, color: 'green', label: 'Moonshot' },
  { value: 20, color: 'green', label: 'OpenRouter' },
  { value: 19, color: 'blue', label: '360 智脑' },
  { value: 23, color: 'teal', label: '腾讯混元' },
  { value: 31, color: 'green', label: '零一万物' },
  { value: 35, color: 'green', label: 'MiniMax' },
  { value: 37, color: 'teal', label: 'Dify' },
  { value: 38, color: 'blue', label: 'Jina' },
  { value: 40, color: 'purple', label: 'SiliconCloud' },
  { value: 42, color: 'blue', label: 'Mistral AI' },
  { value: 8, color: 'pink', label: '自定义渠道' },
  {
    value: 22,
    color: 'blue',
    label: '知识库：FastGPT',
  },
  {
    value: 21,
    color: 'purple',
    label: '知识库：AI Proxy',
  },
  {
    value: 44,
    color: 'purple',
    label: '嵌入模型：MokaAI M3E',
  },
  {
    value: 45,
    color: 'blue',
    label: '字节火山方舟、豆包通用',
  },
  {
    value: 48,
    color: 'blue',
    label: 'xAI',
  },
  {
    value: 49,
    color: 'blue',
    label: 'Coze',
  },
  {
    value: 50,
    color: 'green',
    label: '可灵',
  },
  {
    value: 51,
    color: 'blue',
    label: '即梦',
  },
  {
    value: 52,
<<<<<<< HEAD
    color: 'blue',
    label: 'SubModel',
=======
    color: 'purple',
    label: 'Vidu',
>>>>>>> 041782c4
  },
];

export const MODEL_TABLE_PAGE_SIZE = 10;<|MERGE_RESOLUTION|>--- conflicted
+++ resolved
@@ -156,13 +156,13 @@
   },
   {
     value: 52,
-<<<<<<< HEAD
+    color: 'purple',
+    label: 'Vidu',
+  },
+   {
+    value: 53,
     color: 'blue',
     label: 'SubModel',
-=======
-    color: 'purple',
-    label: 'Vidu',
->>>>>>> 041782c4
   },
 ];
 
