--- conflicted
+++ resolved
@@ -1904,10 +1904,6 @@
                         />
                       </div>
                     )}
-<<<<<<< HEAD
-                    </Card>
-                  </div>
-=======
 
                     {inputs.type === 45 && (
                         <div>
@@ -1932,8 +1928,8 @@
                           />
                         </div>
                     )}
-                  </Card>
->>>>>>> 6659a8a5
+                    </Card>
+                  </div>
                 )}
 
                 {/* Model Configuration Card */}
