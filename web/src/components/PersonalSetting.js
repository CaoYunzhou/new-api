--- conflicted
+++ resolved
@@ -1,15 +1,14 @@
-import React, {useContext, useEffect, useState} from 'react';
-import {Button, Checkbox, Divider, Form, Header, Image, Input, Message, Modal} from 'semantic-ui-react';
-import {Link, useNavigate} from 'react-router-dom';
-import {API, copy, showError, showInfo, showNotice, showSuccess} from '../helpers';
+import React, { useContext, useEffect, useState } from 'react';
+import { Button, Divider, Form, Header, Image, Message, Modal } from 'semantic-ui-react';
+import { Link, useNavigate } from 'react-router-dom';
+import { API, copy, showError, showInfo, showNotice, showSuccess } from '../helpers';
 import Turnstile from 'react-turnstile';
-import {UserContext} from '../context/User';
+import { UserContext } from '../context/User';
 
 const PersonalSetting = () => {
-    const [userState, userDispatch] = useContext(UserContext);
-    let navigate = useNavigate();
-
-<<<<<<< HEAD
+  const [userState, userDispatch] = useContext(UserContext);
+  let navigate = useNavigate();
+
     const [inputs, setInputs] = useState({
         wechat_verification_code: '',
         email_verification_code: '',
@@ -30,26 +29,8 @@
     const [loading, setLoading] = useState(false);
     const [disableButton, setDisableButton] = useState(false);
     const [countdown, setCountdown] = useState(30);
-=======
-  const [inputs, setInputs] = useState({
-    wechat_verification_code: '',
-    email_verification_code: '',
-    email: '',
-    self_account_deletion_confirmation: ''
-  });
-  const [status, setStatus] = useState({});
-  const [showWeChatBindModal, setShowWeChatBindModal] = useState(false);
-  const [showEmailBindModal, setShowEmailBindModal] = useState(false);
-  const [showAccountDeleteModal, setShowAccountDeleteModal] = useState(false);
-  const [turnstileEnabled, setTurnstileEnabled] = useState(false);
-  const [turnstileSiteKey, setTurnstileSiteKey] = useState('');
-  const [turnstileToken, setTurnstileToken] = useState('');
-  const [loading, setLoading] = useState(false);
-  const [disableButton, setDisableButton] = useState(false);
-  const [countdown, setCountdown] = useState(30);
   const [affLink, setAffLink] = useState("");
   const [systemToken, setSystemToken] = useState("");
->>>>>>> efeb9a16
 
     // setStableMode(userState.user.stableMode, userState.user.maxPrice);
     console.log(userState.user)
@@ -70,7 +51,6 @@
         // }
     }, []);
 
-<<<<<<< HEAD
     useEffect(() => {
         let countdownInterval = null;
         if (disableButton && countdown > 0) {
@@ -101,59 +81,14 @@
     const handleInputChange = (e, {name, value}) => {
         setInputs((inputs) => ({...inputs, [name]: value}));
     };
-=======
-  const generateAccessToken = async () => {
-    const res = await API.get('/api/user/token');
-    const { success, message, data } = res.data;
-    if (success) {
-      setSystemToken(data);
-      setAffLink(""); 
-      await copy(data);
-      showSuccess(`令牌已重置并已复制到剪贴板`);
-    } else {
-      showError(message);
-    }
-  };
-
-  const getAffLink = async () => {
-    const res = await API.get('/api/user/aff');
-    const { success, message, data } = res.data;
-    if (success) {
-      let link = `${window.location.origin}/register?aff=${data}`;
-      setAffLink(link);
-      setSystemToken("");
-      await copy(link);
-      showSuccess(`邀请链接已复制到剪切板`);
-    } else {
-      showError(message);
-    }
-  };
-
-  const handleAffLinkClick = async (e) => {
-    e.target.select();
-    await copy(e.target.value);
-    showSuccess(`邀请链接已复制到剪切板`);
-  };
-
-  const handleSystemTokenClick = async (e) => {
-    e.target.select();
-    await copy(e.target.value);
-    showSuccess(`系统令牌已复制到剪切板`);
-  };
-
-  const deleteAccount = async () => {
-    if (inputs.self_account_deletion_confirmation !== userState.user.username) {
-      showError('请输入你的账户名以确认删除！');
-      return;
-    }
->>>>>>> efeb9a16
 
     const generateAccessToken = async () => {
         const res = await API.get('/api/user/token');
         const {success, message, data} = res.data;
         if (success) {
-            await copy(data);
-            showSuccess(`令牌已重置并已复制到剪贴板：${data}`);
+            setSystemToken(data);
+      setAffLink("");await copy(data);
+            showSuccess(`令牌已重置并已复制到剪贴板`);
         } else {
             showError(message);
         }
@@ -164,89 +99,99 @@
         const {success, message, data} = res.data;
         if (success) {
             let link = `${window.location.origin}/register?aff=${data}`;
-            await copy(link);
-            showNotice(`邀请链接已复制到剪切板：${link}`);
+            setAffLink(link);
+      setSystemToken("");await copy(link);
+            showSuccess(`邀请链接已复制到剪切板`);
         } else {
             showError(message);
         }
     };
 
-    const deleteAccount = async () => {
+    const handleAffLinkClick = async (e) => {
+    e.target.select();
+    await copy(e.target.value);
+    showSuccess(`邀请链接已复制到剪切板`);
+  };
+
+  const handleSystemTokenClick = async (e) => {
+    e.target.select();
+    await copy(e.target.value);
+    showSuccess(`系统令牌已复制到剪切板`);
+  };const deleteAccount = async () => {
         if (inputs.self_account_deletion_confirmation !== userState.user.username) {
             showError('请输入你的账户名以确认删除！');
             return;
         }
 
-        const res = await API.delete('/api/user/self');
-        const {success, message} = res.data;
-
-        if (success) {
-            showSuccess('账户已删除！');
-            await API.get('/api/user/logout');
-            userDispatch({type: 'logout'});
-            localStorage.removeItem('user');
-            navigate('/login');
-        } else {
-            showError(message);
-        }
-    };
-
-    const bindWeChat = async () => {
-        if (inputs.wechat_verification_code === '') return;
-        const res = await API.get(
-            `/api/oauth/wechat/bind?code=${inputs.wechat_verification_code}`
-        );
-        const {success, message} = res.data;
-        if (success) {
-            showSuccess('微信账户绑定成功！');
-            setShowWeChatBindModal(false);
-        } else {
-            showError(message);
-        }
-    };
-
-<<<<<<< HEAD
-    const openGitHubOAuth = () => {
-        window.open(
-            `https://github.com/login/oauth/authorize?client_id=${status.github_client_id}&scope=user:email`
-        );
-    };
-
-    const sendVerificationCode = async () => {
-        setDisableButton(true);
-        if (inputs.email === '') return;
-        if (turnstileEnabled && turnstileToken === '') {
-            showInfo('请稍后几秒重试，Turnstile 正在检查用户环境！');
-            return;
-        }
-        setLoading(true);
-        const res = await API.get(
-            `/api/verification?email=${inputs.email}&turnstile=${turnstileToken}`
-        );
-        const {success, message} = res.data;
-        if (success) {
-            showSuccess('验证码发送成功，请检查邮箱！');
-        } else {
-            showError(message);
-        }
-        setLoading(false);
-    };
-
-    const bindEmail = async () => {
-        if (inputs.email_verification_code === '') return;
-        setLoading(true);
-        const res = await API.get(
-            `/api/oauth/email/bind?email=${inputs.email}&code=${inputs.email_verification_code}`
-        );
-        const {success, message} = res.data;
-        if (success) {
-            showSuccess('邮箱账户绑定成功！');
-            setShowEmailBindModal(false);
-        } else {
-            showError(message);
-        }
-        setLoading(false);
-    };
+    const res = await API.delete('/api/user/self');
+    const { success, message } = res.data;
+
+    if (success) {
+      showSuccess('账户已删除！');
+      await API.get('/api/user/logout');
+      userDispatch({ type: 'logout' });
+      localStorage.removeItem('user');
+      navigate('/login');
+    } else {
+      showError(message);
+    }
+  };
+
+  const bindWeChat = async () => {
+    if (inputs.wechat_verification_code === '') return;
+    const res = await API.get(
+      `/api/oauth/wechat/bind?code=${inputs.wechat_verification_code}`
+    );
+    const { success, message } = res.data;
+    if (success) {
+      showSuccess('微信账户绑定成功！');
+      setShowWeChatBindModal(false);
+    } else {
+      showError(message);
+    }
+  };
+
+  const openGitHubOAuth = () => {
+    window.open(
+      `https://github.com/login/oauth/authorize?client_id=${status.github_client_id}&scope=user:email`
+    );
+  };
+
+  const sendVerificationCode = async () => {
+    setDisableButton(true);
+    if (inputs.email === '') return;
+    if (turnstileEnabled && turnstileToken === '') {
+      showInfo('请稍后几秒重试，Turnstile 正在检查用户环境！');
+      return;
+    }
+    setLoading(true);
+    const res = await API.get(
+      `/api/verification?email=${inputs.email}&turnstile=${turnstileToken}`
+    );
+    const { success, message } = res.data;
+    if (success) {
+      showSuccess('验证码发送成功，请检查邮箱！');
+    } else {
+      showError(message);
+    }
+    setLoading(false);
+  };
+
+  const bindEmail = async () => {
+    if (inputs.email_verification_code === '') return;
+    setLoading(true);
+    const res = await API.get(
+      `/api/oauth/email/bind?email=${inputs.email}&code=${inputs.email_verification_code}`
+    );
+    const { success, message } = res.data;
+    if (success) {
+      showSuccess('邮箱账户绑定成功！');
+      setShowEmailBindModal(false);
+    } else {
+      showError(message);
+    }
+    setLoading(false);
+  };
 
     // const setStableMod = ;
 
@@ -316,206 +261,6 @@
                         }
                     }
                 }>保存消费设置</Button>
-=======
-  return (
-    <div style={{ lineHeight: '40px' }}>
-      <Header as='h3'>通用设置</Header>
-      <Message>
-        注意，此处生成的令牌用于系统管理，而非用于请求 OpenAI 相关的服务，请知悉。
-      </Message>
-      <Button as={Link} to={`/user/edit/`}>
-        更新个人信息
-      </Button>
-      <Button onClick={generateAccessToken}>生成系统访问令牌</Button>
-      <Button onClick={getAffLink}>复制邀请链接</Button>
-      <Button onClick={() => {
-        setShowAccountDeleteModal(true);
-      }}>删除个人账户</Button>
-      
-      {systemToken && (
-        <Form.Input 
-          fluid 
-          readOnly 
-          value={systemToken} 
-          onClick={handleSystemTokenClick}
-          style={{ marginTop: '10px' }}
-        />
-      )}
-      {affLink && (
-        <Form.Input 
-          fluid 
-          readOnly 
-          value={affLink} 
-          onClick={handleAffLinkClick}
-          style={{ marginTop: '10px' }}
-        />
-      )}
-      <Divider />
-      <Header as='h3'>账号绑定</Header>
-      {
-        status.wechat_login && (
-          <Button
-            onClick={() => {
-              setShowWeChatBindModal(true);
-            }}
-          >
-            绑定微信账号
-          </Button>
-        )
-      }
-      <Modal
-        onClose={() => setShowWeChatBindModal(false)}
-        onOpen={() => setShowWeChatBindModal(true)}
-        open={showWeChatBindModal}
-        size={'mini'}
-      >
-        <Modal.Content>
-          <Modal.Description>
-            <Image src={status.wechat_qrcode} fluid />
-            <div style={{ textAlign: 'center' }}>
-              <p>
-                微信扫码关注公众号，输入「验证码」获取验证码（三分钟内有效）
-              </p>
-            </div>
-            <Form size='large'>
-              <Form.Input
-                fluid
-                placeholder='验证码'
-                name='wechat_verification_code'
-                value={inputs.wechat_verification_code}
-                onChange={handleInputChange}
-              />
-              <Button color='' fluid size='large' onClick={bindWeChat}>
-                绑定
-              </Button>
-            </Form>
-          </Modal.Description>
-        </Modal.Content>
-      </Modal>
-      {
-        status.github_oauth && (
-          <Button onClick={openGitHubOAuth}>绑定 GitHub 账号</Button>
-        )
-      }
-      <Button
-        onClick={() => {
-          setShowEmailBindModal(true);
-        }}
-      >
-        绑定邮箱地址
-      </Button>
-      <Modal
-        onClose={() => setShowEmailBindModal(false)}
-        onOpen={() => setShowEmailBindModal(true)}
-        open={showEmailBindModal}
-        size={'tiny'}
-        style={{ maxWidth: '450px' }}
-      >
-        <Modal.Header>绑定邮箱地址</Modal.Header>
-        <Modal.Content>
-          <Modal.Description>
-            <Form size='large'>
-              <Form.Input
-                fluid
-                placeholder='输入邮箱地址'
-                onChange={handleInputChange}
-                name='email'
-                type='email'
-                action={
-                  <Button onClick={sendVerificationCode} disabled={disableButton || loading}>
-                    {disableButton ? `重新发送(${countdown})` : '获取验证码'}
-                  </Button>
-                }
-              />
-              <Form.Input
-                fluid
-                placeholder='验证码'
-                name='email_verification_code'
-                value={inputs.email_verification_code}
-                onChange={handleInputChange}
-              />
-              {turnstileEnabled ? (
-                <Turnstile
-                  sitekey={turnstileSiteKey}
-                  onVerify={(token) => {
-                    setTurnstileToken(token);
-                  }}
-                />
-              ) : (
-                <></>
-              )}
-              <div style={{ display: 'flex', justifyContent: 'space-between', marginTop: '1rem' }}>
-              <Button
-                color=''
-                fluid
-                size='large'
-                onClick={bindEmail}
-                loading={loading}
-              >
-                确认绑定
-              </Button>
-              <div style={{ width: '1rem' }}></div> 
-              <Button
-                fluid
-                size='large'
-                onClick={() => setShowEmailBindModal(false)}
-              >
-                取消
-              </Button>
-              </div>
-            </Form>
-          </Modal.Description>
-        </Modal.Content>
-      </Modal>
-      <Modal
-        onClose={() => setShowAccountDeleteModal(false)}
-        onOpen={() => setShowAccountDeleteModal(true)}
-        open={showAccountDeleteModal}
-        size={'tiny'}
-        style={{ maxWidth: '450px' }}
-      >
-        <Modal.Header>危险操作</Modal.Header>
-        <Modal.Content>
-        <Message>您正在删除自己的帐户，将清空所有数据且不可恢复</Message>
-          <Modal.Description>
-            <Form size='large'>
-              <Form.Input
-                fluid
-                placeholder={`输入你的账户名 ${userState?.user?.username} 以确认删除`}
-                name='self_account_deletion_confirmation'
-                value={inputs.self_account_deletion_confirmation}
-                onChange={handleInputChange}
-              />
-              {turnstileEnabled ? (
-                <Turnstile
-                  sitekey={turnstileSiteKey}
-                  onVerify={(token) => {
-                    setTurnstileToken(token);
-                  }}
-                />
-              ) : (
-                <></>
-              )}
-              <div style={{ display: 'flex', justifyContent: 'space-between', marginTop: '1rem' }}>
-                <Button
-                  color='red'
-                  fluid
-                  size='large'
-                  onClick={deleteAccount}
-                  loading={loading}
-                >
-                  确认删除
-                </Button>
-                <div style={{ width: '1rem' }}></div>
-                <Button
-                  fluid
-                  size='large'
-                  onClick={() => setShowAccountDeleteModal(false)}
-                >
-                  取消
-                </Button>
-              </div>
->>>>>>> efeb9a16
             </Form>
             {/*<Checkbox label="启用稳定模式（当低价渠道宕机时，自动选择已开启的渠道，以保证稳定性）" onChange={*/}
             {/*    (e, data) => {*/}
@@ -524,7 +269,24 @@
             {/*    }*/}
             {/*}></Checkbox>*/}
             {/*<Input label="最高接受价格（n元/刀）" type="integer"></Input>*/}
-            <Divider/>
+            {systemToken && (
+        <Form.Input
+          fluid
+          readOnly
+          value={systemToken}
+          onClick={handleSystemTokenClick}
+          style={{ marginTop: '10px' }}
+        />
+      )}
+      {affLink && (
+        <Form.Input
+          fluid
+          readOnly
+          value={affLink}
+          onClick={handleAffLinkClick}
+          style={{ marginTop: '10px' }}
+        />
+      )}<Divider/>
             <Header as='h3'>账号绑定</Header>
             {
                 status.wechat_login && (
@@ -618,16 +380,26 @@
                             ) : (
                                 <></>
                             )}
-                            <Button
+                            <div style={{ display: 'flex', justifyContent: 'space-between', marginTop: '1rem' }}>
+              <Button
                                 color=''
                                 fluid
                                 size='large'
                                 onClick={bindEmail}
                                 loading={loading}
                             >
-                                绑定
+                                确认绑定
                             </Button>
-                        </Form>
+                        <div style={{ width: '1rem' }}></div>
+              <Button
+                fluid
+                size='large'
+                onClick={() => setShowEmailBindModal(false)}
+              >
+                取消
+              </Button>
+              </div>
+            </Form>
                     </Modal.Description>
                 </Modal.Content>
             </Modal>
@@ -638,8 +410,9 @@
                 size={'tiny'}
                 style={{maxWidth: '450px'}}
             >
-                <Modal.Header>确认删除自己的帐户</Modal.Header>
-                <Modal.Content>
+                <Modal.Header>危险操作</Modal.Header>
+        <Modal.Content>
+        <Message>您正在删除自己的帐户，将清空所有数据且不可恢复</Message>
                     <Modal.Description>
                         <Form size='large'>
                             <Form.Input
@@ -658,7 +431,7 @@
                                 />
                             ) : (
                                 <></>
-                            )}
+                            )}<div style={{ display: 'flex', justifyContent: 'space-between', marginTop: '1rem' }}>
                             <Button
                                 color='red'
                                 fluid
@@ -666,8 +439,16 @@
                                 onClick={deleteAccount}
                                 loading={loading}
                             >
-                                删除
-                            </Button>
+                                确认删除
+                            </Button><div style={{ width: '1rem' }}></div>
+                <Button
+                  fluid
+                  size='large'
+                  onClick={() => setShowAccountDeleteModal(false)}
+                >
+                  取消
+                </Button>
+              </div>
                         </Form>
                     </Modal.Description>
                 </Modal.Content>
